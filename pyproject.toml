[build-system]
requires = ["poetry-core"]
build-backend = "poetry.core.masonry.api"

[tool.poetry]
name = "pytkdocs"
version = "0.10.1"
description = "Load Python objects documentation."
authors = ["Timothée Mazzucotelli <pawamoy@pm.me>"]
license = "ISC License"
readme = "README.md"
repository = "https://github.com/pawamoy/pytkdocs"
homepage = "https://github.com/pawamoy/pytkdocs"
keywords = ["python", "documentation", "docstrings", "collection"]
packages = [ { include = "pytkdocs", from = "src" } ]
include = [
    "README.md",
    "pyproject.toml"
]

[tool.poetry.dependencies]
python = "^3.6"
<<<<<<< HEAD
dataclasses = {version = ">=0.7 <0.9", python = "3.6"}
docstring_parser = {version = "^0.7.3", optional = true}
typing-extensions = {version = "^3.7.4.3", python = "3.6 || 3.7"}
=======
cached-property = {version = "^1.5.2", python = "<3.8"}
dataclasses = {version = ">=0.7,<0.9", python = "3.6"}
typing-extensions = {version = "^3.7.4.3", python = "<3.8"}
>>>>>>> 4052eabd

[tool.poetry.extras]
numpy-style = ["docstring_parser"]

[tool.poetry.dev-dependencies]
autoflake = "^1.4"
black = "^20.8b1"
duty = "^0.5.0"
flakehell = "^0.6.0"
flake8-black = "^0.2.1"
flake8-builtins = "^1.5.3"
flake8-tidy-imports = "^4.1.0"
flake8-variables-names = "^0.0.3"
flake8-pytest-style = "^1.3.0"
git-changelog = "^0.4.0"
httpx = "^0.14.3"
ipython = "^7.2"
# TODO: accept v5 once https://github.com/wemake-services/wemake-python-styleguide/issues/1584 is resolved
isort = {version = "<5", extras = ["pyproject"]}
jinja2-cli = "^0.7.0"
markdown-include = "^0.6.0"
marshmallow = "^3.5.2"
mkdocs = "^1.1.2"
mkdocs-material = "^5.5.12"
mkdocstrings = "^0.14.0"
mypy = "^0.782"
pydantic = "^1.5.1"
pytest = "^6.0.1"
pytest-cov = "^2.10.1"
pytest-randomly = "^3.4.1"
pytest-sugar = "^0.9.4"
pytest-xdist = "^2.1.0"
toml = "^0.10.1"
wemake-python-styleguide = "^0.14.1"

[tool.poetry.scripts]
pytkdocs = "pytkdocs.cli:main"

[tool.black]
line-length = 120
exclude = "tests/fixtures"

[tool.isort]
line_length = 120
not_skip = "__init__.py"
multi_line_output = 3
force_single_line = false
balanced_wrapping = true
default_section = "THIRDPARTY"
known_first_party = "pytkdocs"
include_trailing_comma = true

[tool.flakehell]
format = "colored"
max_line_length = 132
show_source = false
exclude = ["tests"]

[tool.flakehell.plugins]
"*" = [
    "+*",
    "-RST*",  # we write docstrings in markdown, not rst
    "-A001",  # redundant with W0622 (builtin override), which is more precise about line number
    "-D105",  # missing docstring in magic method
    "-D212",  # multi-line docstring summary should start at the first line
    "-E203",  # whitespace before ‘:’ (incompatible with Black)
    "-F821",  # redundant with E0602 (undefined variable)
    "-Q000",  # black already deals with quoting
    "-S101",  # use of assert
    "-W503",  # line break before binary operator (incompatible with Black)
    "-C0103", # two-lowercase-letters variable DO conform to snake_case naming style
    "-C0116",  # redunant with D102 (missing docstring)
    "-C0301",  # line too long
    "-R0902",  # too many instance attributes
    "-R0903",  # too few public methods
    "-R0904",  # too many public methods
    "-R0912",  # too many branches
    "-R0913",  # too many methods
    "-R0914",  # too many local variables
    "-R0915",  # too many statements
    "-W0212",  # redundant with WPS437 (access to protected attribute)
    "-W0611",  # redundant with F401 (unused import)
    "-W1203",  # lazy formatting for logging calls
    "-WPS305",  # f-strings
    "-WPS110",  # common variable names (too annoying)
    "-WPS125",  # redundant with W0622 (builtin override), which is more precise about line number
    "-WPS201",  # too many imports
    "-WPS202",  # too many module members
    "-WPS210",  # too many local variables
    "-WPS211",  # too many arguments
    "-WPS213",  # too many expressions
    "-WPS214",  # too many methods
    "-WPS220",  # too deep nesting
    "-WPS223",  # too many elif branches
    "-WPS226",  # string over-use: can't disable it per file?
    "-WPS230",  # too many public instance attributes
    "-WPS306",  # too cumbersome, asks to write class A(object)
    "-WPS317",  # multi-line paramaters (incompatible with Black)
    "-WPS322",  # multi-line strings (incompatible with attributes docstrings)
    "-WPS326",  # implicit string concatenation
    "-WPS336",  # explicit string concatenation
    "-WPS402",  # noqa overuse
    "-WPS412",  # __init__ modules with logic
    "-WPS428",  # statement with no effect (not compatible with attribute docstrings)
    "-WPS433",  # redundant with C0415 (not top-level import)
    "-WPS529",  # implicit dict.get usage (generally false-positive)
    "-WPS609",  # magic attribute usage: we heavily rely on those
]<|MERGE_RESOLUTION|>--- conflicted
+++ resolved
@@ -20,15 +20,10 @@
 
 [tool.poetry.dependencies]
 python = "^3.6"
-<<<<<<< HEAD
-dataclasses = {version = ">=0.7 <0.9", python = "3.6"}
-docstring_parser = {version = "^0.7.3", optional = true}
-typing-extensions = {version = "^3.7.4.3", python = "3.6 || 3.7"}
-=======
 cached-property = {version = "^1.5.2", python = "<3.8"}
 dataclasses = {version = ">=0.7,<0.9", python = "3.6"}
+docstring_parser = {version = "^0.7.3", optional = true}
 typing-extensions = {version = "^3.7.4.3", python = "<3.8"}
->>>>>>> 4052eabd
 
 [tool.poetry.extras]
 numpy-style = ["docstring_parser"]
